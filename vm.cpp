/*
	This file is part of cpp-ethereum.

	cpp-ethereum is free software: you can redistribute it and/or modify
	it under the terms of the GNU General Public License as published by
	the Free Software Foundation, either version 3 of the License, or
	(at your option) any later version.

	cpp-ethereum is distributed in the hope that it will be useful,
	but WITHOUT ANY WARRANTY; without even the implied warranty of
	MERCHANTABILITY or FITNESS FOR A PARTICULAR PURPOSE.  See the
	GNU General Public License for more details.

	You should have received a copy of the GNU General Public License
	along with cpp-ethereum.  If not, see <http://www.gnu.org/licenses/>.
*/
/** @file vm.cpp
 * @author Gav Wood <i@gavwood.com>
 * @date 2014
 * vm test functions.
 */

#include "vm.h"
#include <libdevcore/CommonIO.h>
#include <boost/filesystem/path.hpp>

#define FILL_TESTS

using namespace std;
using namespace json_spirit;
using namespace dev;
using namespace dev::eth;
using namespace dev::test;

FakeExtVM::FakeExtVM(eth::BlockInfo const& _previousBlock, eth::BlockInfo const& _currentBlock, unsigned _depth):			/// TODO: XXX: remove the default argument & fix.
	ExtVMFace(Address(), Address(), Address(), 0, 1, bytesConstRef(), bytesConstRef(), _previousBlock, _currentBlock, _depth) {}

h160 FakeExtVM::create(u256 _endowment, u256* _gas, bytesConstRef _init, OnOpFunc const&)
{
	Transaction t;
	t.value = _endowment;
	t.gasPrice = gasPrice;
	t.gas = *_gas;
	t.data = _init.toBytes();

	m_s.noteSending(myAddress);
	m_ms.internal.resize(m_ms.internal.size() + 1);
	auto ret = m_s.create(myAddress, _endowment, gasPrice, _gas, _init, origin, &suicides, &m_ms ? &(m_ms.internal.back()) : nullptr, {}, 1);
	if (!m_ms.internal.back().from)
		m_ms.internal.pop_back();

	if (get<0>(addresses[myAddress]) >= _endowment)
	{
		get<1>(addresses[myAddress])++;
		get<0>(addresses[ret]) = _endowment;
		get<3>(addresses[ret]) = m_s.code(ret);
	}

	t.receiveAddress = ret;
	callcreates.push_back(t);
	return ret;
}

bool FakeExtVM::call(Address _receiveAddress, u256 _value, bytesConstRef _data, u256* _gas, bytesRef _out, OnOpFunc const&, Address _myAddressOverride, Address _codeAddressOverride)
{

	u256 contractgas = 0xffff;

	Transaction t;
	t.value = _value;
	t.gasPrice = gasPrice;
	t.gas = *_gas;
	t.data = _data.toVector();
	t.receiveAddress = _receiveAddress;
	callcreates.push_back(t);

	string codeOf_CodeAddress = _codeAddressOverride ? toHex(get<3>(addresses[_codeAddressOverride])) : toHex(get<3>(addresses[_receiveAddress]) );
	string sizeOfCode = toHex(toCompactBigEndian((codeOf_CodeAddress.size()+1)/2));

	string codeOf_SenderAddress = toHex(get<3>(addresses[myAddress]) );
	string sizeOfSenderCode = toHex(toCompactBigEndian((codeOf_SenderAddress.size()+1)/2));

	if (codeOf_SenderAddress.size())
	{
		// create init code that returns given contract code
		string initStringHex = "{ (CODECOPY 0 (- (CODESIZE) 0x" + sizeOfSenderCode + "  ) 0x" + sizeOfSenderCode + ") (RETURN 0 0x" + sizeOfSenderCode +")}";
		bytes initBytes = compileLLL(initStringHex, true, NULL);
		initBytes += fromHex(codeOf_SenderAddress);
		bytesConstRef init(&initBytes);

		if (!m_s.addresses().count(myAddress))
		{
			m_ms.internal.resize(m_ms.internal.size() + 1);
			auto na = m_s.createNewAddress(myAddress, myAddress, balance(myAddress), gasPrice, &contractgas, init, origin, &suicides, &m_ms ? &(m_ms.internal.back()) : nullptr, {}, 1);
			if (!m_ms.internal.back().from)
				m_ms.internal.pop_back();
			if (na != myAddress)
			{
				cnote << "not able to call to : " << myAddress << "\n";
				cnote << "in FakeExtVM you can only make a call to " << na << "\n";
				BOOST_THROW_EXCEPTION(FakeExtVMFailure() << errinfo_comment("Address not callable in FakeExtVM\n") << errinfo_wrongAddress(toString(myAddress)));
				return false;
			}
		}
	}

	if (codeOf_CodeAddress.size())
	{
		// create init code that returns given contract code
		string initStringHex = "{ (CODECOPY 0 (- (CODESIZE) 0x" + sizeOfCode + "  ) 0x" + sizeOfCode + ") (RETURN 0 0x" + sizeOfCode +")}";
		bytes initBytes = compileLLL(initStringHex, true, NULL);
		initBytes += fromHex(codeOf_CodeAddress);
		bytesConstRef init(&initBytes);

		if (!m_s.addresses().count(_codeAddressOverride ? _codeAddressOverride : _receiveAddress))
		{
			m_s.noteSending(myAddress);
			m_ms.internal.resize(m_ms.internal.size() + 1);
			auto na = m_s.createNewAddress(_codeAddressOverride ? _codeAddressOverride : _receiveAddress, myAddress, balance(_codeAddressOverride ? _codeAddressOverride : _receiveAddress), gasPrice, &contractgas, init, origin, &suicides, &m_ms ? &(m_ms.internal.back()) : nullptr, OnOpFunc(), 1);
			if (!m_ms.internal.back().from)
				m_ms.internal.pop_back();

			if (na != (_codeAddressOverride ? _codeAddressOverride : _receiveAddress))
			{
				cnote << "not able to call to : " << (_codeAddressOverride ? _codeAddressOverride : _receiveAddress) << "\n";
				cnote << "in FakeExtVM you can only make a call to " << na << "\n";
				BOOST_THROW_EXCEPTION(FakeExtVMFailure() << errinfo_comment("Address not callable in FakeExtVM\n") << errinfo_wrongAddress(toString(_codeAddressOverride ? _codeAddressOverride : _receiveAddress)));
				return false;
			}
		}

		m_ms.internal.resize(m_ms.internal.size() + 1);

		auto ret = m_s.call(_receiveAddress,_codeAddressOverride ? _codeAddressOverride : _receiveAddress, _myAddressOverride ? _myAddressOverride : myAddress, _value, gasPrice, _data, _gas, _out, origin, &suicides, &(m_ms.internal.back()), OnOpFunc(), 1);

		if (!m_ms.internal.back().from)
			m_ms.internal.pop_back();

		// get correct balances, (also for sucicides in the call function)
		for (auto const& f: addresses)
		{
			if (m_s.addressInUse(f.first))
				get<0>(addresses[f.first]) = m_s.balance(f.first);
		}

		if (!ret)
			return false;

		// do suicides
		for (auto const& f: suicides)
			addresses.erase(f);

		// get storage
		if ((get<0>(addresses[myAddress]) >= _value) && (suicides.find(_receiveAddress) == suicides.end()))
		{
			for (auto const& j: m_s.storage(_receiveAddress))
			{
				u256 adr(j.first);
				if ((j.second != 0) )
					get<2>(addresses[_receiveAddress])[adr] = j.second;
			}
		}
	}
	else
		addresses.erase(_receiveAddress); // for the sake of comparison

	return true;
}

void FakeExtVM::setTransaction(Address _caller, u256 _value, u256 _gasPrice, bytes const& _data)
{
	caller = origin = _caller;
	value = _value;
	data = &(thisTxData = _data);
	gasPrice = _gasPrice;
}

void FakeExtVM::setContract(Address _myAddress, u256 _myBalance, u256 _myNonce, map<u256, u256> const& _storage, bytes const& _code)
{
	myAddress = _myAddress;
	set(myAddress, _myBalance, _myNonce, _storage, _code);
}

void FakeExtVM::set(Address _a, u256 _myBalance, u256 _myNonce, map<u256, u256> const& _storage, bytes const& _code)
{
	get<0>(addresses[_a]) = _myBalance;
	get<1>(addresses[_a]) = _myNonce;
	get<2>(addresses[_a]) = _storage;
	get<3>(addresses[_a]) = _code;
}

void FakeExtVM::reset(u256 _myBalance, u256 _myNonce, map<u256, u256> const& _storage)
{
	callcreates.clear();
	addresses.clear();
	set(myAddress, _myBalance, _myNonce, _storage, get<3>(addresses[myAddress]));
}

u256 FakeExtVM::toInt(mValue const& _v)
{
	switch (_v.type())
	{
	case str_type: return u256(_v.get_str());
	case int_type: return (u256)_v.get_uint64();
	case bool_type: return (u256)(uint64_t)_v.get_bool();
	case real_type: return (u256)(uint64_t)_v.get_real();
	default: cwarn << "Bad type for scalar: " << _v.type();
	}
	return 0;
}

byte FakeExtVM::toByte(mValue const& _v)
{
	switch (_v.type())
	{
	case str_type: return (byte)stoi(_v.get_str());
	case int_type: return (byte)_v.get_uint64();
	case bool_type: return (byte)_v.get_bool();
	case real_type: return (byte)_v.get_real();
	default: cwarn << "Bad type for scalar: " << _v.type();
	}
	return 0;
}

void FakeExtVM::push(mObject& o, string const& _n, u256 _v)
{
	//		if (_v < (u256)1 << 64)
	//			o[_n] = (uint64_t)_v;
	//		else
	o[_n] = toString(_v);
}

void FakeExtVM::push(mArray& a, u256 _v)
{
	//		if (_v < (u256)1 << 64)
	//			a.push_back((uint64_t)_v);
	//		else
	a.push_back(toString(_v));
}

mObject FakeExtVM::exportEnv()
{
	mObject ret;
	ret["previousHash"] = toString(previousBlock.hash);
	push(ret, "currentDifficulty", currentBlock.difficulty);
	push(ret, "currentTimestamp", currentBlock.timestamp);
	ret["currentCoinbase"] = toString(currentBlock.coinbaseAddress);
	push(ret, "currentNumber", currentBlock.number);
	push(ret, "currentGasLimit", currentBlock.gasLimit);
	return ret;
}

void FakeExtVM::importEnv(mObject& _o)
{
	// cant use BOOST_REQUIRE, because this function is used outside boost test (createRandomTest)
	assert(_o.count("previousHash") > 0);
	assert(_o.count("currentGasLimit") > 0);
	assert(_o.count("currentDifficulty") > 0);
	assert(_o.count("currentTimestamp") > 0);
	assert(_o.count("currentCoinbase") > 0);
	assert(_o.count("currentNumber") > 0);

	previousBlock.hash = h256(_o["previousHash"].get_str());
	currentBlock.number = toInt(_o["currentNumber"]);
	currentBlock.gasLimit = toInt(_o["currentGasLimit"]);
	currentBlock.difficulty = toInt(_o["currentDifficulty"]);
	currentBlock.timestamp = toInt(_o["currentTimestamp"]);
	currentBlock.coinbaseAddress = Address(_o["currentCoinbase"].get_str());
}

mObject FakeExtVM::exportState()
{
	mObject ret;
	for (auto const& a: addresses)
	{
		mObject o;
		push(o, "balance", get<0>(a.second));
		push(o, "nonce", get<1>(a.second));

		{
			mObject store;
			for (auto const& s: get<2>(a.second))
				store["0x"+toHex(toCompactBigEndian(s.first))] = "0x"+toHex(toCompactBigEndian(s.second));
			o["storage"] = store;
		}
		o["code"] = "0x" + toHex(get<3>(a.second));

		ret[toString(a.first)] = o;
	}
	return ret;
}

void FakeExtVM::importState(mObject& _object)
{
	for (auto const& i: _object)
	{
		mObject o = i.second.get_obj();
		// cant use BOOST_REQUIRE, because this function is used outside boost test (createRandomTest)
		assert(o.count("balance") > 0);
		assert(o.count("nonce") > 0);
		assert(o.count("storage") > 0);
		assert(o.count("code") > 0);

		auto& a = addresses[Address(i.first)];
		get<0>(a) = toInt(o["balance"]);
		get<1>(a) = toInt(o["nonce"]);
		for (auto const& j: o["storage"].get_obj())
			get<2>(a)[toInt(j.first)] = toInt(j.second);

		if (o["code"].type() == str_type)
			if (o["code"].get_str().find_first_of("0x") != 0)
				get<3>(a) = compileLLL(o["code"].get_str(), false);
			else
				get<3>(a) = fromHex(o["code"].get_str().substr(2));
		else
		{
			get<3>(a).clear();
			for (auto const& j: o["code"].get_array())
				get<3>(a).push_back(toByte(j));
		}
	}
}

mObject FakeExtVM::exportExec()
{
	mObject ret;
	ret["address"] = toString(myAddress);
	ret["caller"] = toString(caller);
	ret["origin"] = toString(origin);
	push(ret, "value", value);
	push(ret, "gasPrice", gasPrice);
	push(ret, "gas", gas);
	ret["data"] = "0x" + toHex(data);
	ret["code"] = "0x" + toHex(code);
	return ret;
}

void FakeExtVM::importExec(mObject& _o)
{
	// cant use BOOST_REQUIRE, because this function is used outside boost test (createRandomTest)
	assert(_o.count("address")> 0);
	assert(_o.count("caller") > 0);
	assert(_o.count("origin") > 0);
	assert(_o.count("value") > 0);
	assert(_o.count("data") > 0);
	assert(_o.count("gasPrice") > 0);
	assert(_o.count("gas") > 0);

	myAddress = Address(_o["address"].get_str());
	caller = Address(_o["caller"].get_str());
	origin = Address(_o["origin"].get_str());
	value = toInt(_o["value"]);
	gasPrice = toInt(_o["gasPrice"]);
	gas = toInt(_o["gas"]);

	thisTxCode.clear();
	code = &thisTxCode;
	if (_o["code"].type() == str_type)
		if (_o["code"].get_str().find_first_of("0x") == 0)
			thisTxCode = compileLLL(_o["code"].get_str());
		else
			thisTxCode = fromHex(_o["code"].get_str().substr(2));
	else if (_o["code"].type() == array_type)
		for (auto const& j: _o["code"].get_array())
			thisTxCode.push_back(toByte(j));
	else
		code.reset();

	thisTxData.clear();
	if (_o["data"].type() == str_type)
		if (_o["data"].get_str().find_first_of("0x") == 0)
			thisTxData = fromHex(_o["data"].get_str().substr(2));
		else
			thisTxData = fromHex(_o["data"].get_str());
	else
		for (auto const& j: _o["data"].get_array())
			thisTxData.push_back(toByte(j));
	data = &thisTxData;
}

mArray FakeExtVM::exportCallCreates()
{
	mArray ret;
	for (Transaction const& tx: callcreates)
	{
		mObject o;
		o["destination"] = toString(tx.receiveAddress);
		push(o, "gasLimit", tx.gas);
		push(o, "value", tx.value);
		o["data"] = "0x" + toHex(tx.data);
		ret.push_back(o);
	}
	return ret;
}

void FakeExtVM::importCallCreates(mArray& _callcreates)
{
	for (mValue& v: _callcreates)
	{
		auto tx = v.get_obj();
		BOOST_REQUIRE(tx.count("data") > 0);
		BOOST_REQUIRE(tx.count("value") > 0);
		BOOST_REQUIRE(tx.count("destination") > 0);
		BOOST_REQUIRE(tx.count("gasLimit") > 0);
		Transaction t;
		t.receiveAddress = Address(tx["destination"].get_str());
		t.value = toInt(tx["value"]);
		t.gas = toInt(tx["gasLimit"]);
		if (tx["data"].type() == str_type)
			if (tx["data"].get_str().find_first_of("0x") == 0)
				t.data = fromHex(tx["data"].get_str().substr(2));
			else
				t.data = fromHex(tx["data"].get_str());
		else
			for (auto const& j: tx["data"].get_array())
				t.data.push_back(toByte(j));
		callcreates.push_back(t);
	}
}

h160 FakeState::createNewAddress(Address _newAddress, Address _sender, u256 _endowment, u256 _gasPrice, u256* _gas, bytesConstRef _code, Address _origin, std::set<Address>* o_suicides, Manifest* o_ms, OnOpFunc const& _onOp, unsigned _level)
{
	if (!_origin)
		_origin = _sender;

	if (o_ms)
	{
		o_ms->from = _sender;
		o_ms->to = Address();
		o_ms->value = _endowment;
		o_ms->input = _code.toBytes();
	}

	// Set up new account...
	m_cache[_newAddress] = AddressState(0, balance(_newAddress) + _endowment, h256(), h256());

	// Execute init code.
	VM vm(*_gas);
	ExtVM evm(*this, _newAddress, _sender, _origin, _endowment, _gasPrice, bytesConstRef(), _code, o_ms, _level);
	bool revert = false;
	bytesConstRef out;

	try
	{
		out = vm.go(evm, _onOp);
		if (o_ms)
			o_ms->output = out.toBytes();
		if (o_suicides)
			for (auto i: evm.suicides)
				o_suicides->insert(i);
	}
	catch (OutOfGas const& /*_e*/)
	{
		clog(StateChat) << "Out of Gas! Reverting.";
		revert = true;
	}
	catch (VMException const& _e)
	{
		clog(StateChat) << "VM Exception: " << diagnostic_information(_e);
	}
	catch (Exception const& _e)
	{
		clog(StateChat) << "Exception in VM: " << diagnostic_information(_e);
	}
	catch (std::exception const& _e)
	{
		clog(StateChat) << "std::exception in VM: " << _e.what();
	}

	// TODO: CHECK: IS THIS CORRECT?! (esp. given account created prior to revertion init.)

	// Write state out only in the case of a non-out-of-gas transaction.
	if (revert)
		evm.revert();

	// Set code.
	if (addressInUse(_newAddress))
		m_cache[_newAddress].setCode(out);

	*_gas = vm.gas();

	return _newAddress;
}



namespace dev { namespace test {

void doTests(json_spirit::mValue& v, bool _fillin)
{
	for (auto& i: v.get_obj())
	{
		cnote << i.first;
		mObject& o = i.second.get_obj();

		BOOST_REQUIRE(o.count("env") > 0);
		BOOST_REQUIRE(o.count("pre") > 0);
		BOOST_REQUIRE(o.count("exec") > 0);

		dev::test::FakeExtVM fev;
		fev.importEnv(o["env"].get_obj());
		fev.importState(o["pre"].get_obj());

		if (_fillin)
			o["pre"] = mValue(fev.exportState());

		fev.importExec(o["exec"].get_obj());
		if (!fev.code)
		{
			fev.thisTxCode = get<3>(fev.addresses.at(fev.myAddress));
			fev.code = &fev.thisTxCode;
		}

		bytes output;
		VM vm(fev.gas);
		try
		{
			output = vm.go(fev).toVector();
		}
		catch (Exception const& _e)
		{
			cnote << "VM did throw an exception: " << diagnostic_information(_e);
			//BOOST_ERROR("Failed VM Test with Exception: " << e.what());
		}
		catch (std::exception const& _e)
		{
			cnote << "VM did throw an exception: " << _e.what();
			//BOOST_ERROR("Failed VM Test with Exception: " << e.what());
		}

		// delete null entries in storage for the sake of comparison

		for (auto  &a: fev.addresses)
		{
			vector<u256> keystoDelete;
			for (auto &s: get<2>(a.second))
			{
				if (s.second == 0)
					keystoDelete.push_back(s.first);
			}
			for (auto const key: keystoDelete )
			{
				get<2>(a.second).erase(key);
			}
		}


		if (_fillin)
		{
			o["env"] = mValue(fev.exportEnv());
			o["exec"] = mValue(fev.exportExec());
			o["post"] = mValue(fev.exportState());
			o["callcreates"] = fev.exportCallCreates();
			o["out"] = "0x" + toHex(output);
			fev.push(o, "gas", vm.gas());
		}
		else
		{
			BOOST_REQUIRE(o.count("post") > 0);
			BOOST_REQUIRE(o.count("callcreates") > 0);
			BOOST_REQUIRE(o.count("out") > 0);
			BOOST_REQUIRE(o.count("gas") > 0);

			dev::test::FakeExtVM test;
			test.importState(o["post"].get_obj());
			test.importCallCreates(o["callcreates"].get_array());
			int i = 0;
			if (o["out"].type() == array_type)
				for (auto const& d: o["out"].get_array())
				{
					BOOST_CHECK_MESSAGE(output[i] == test.toInt(d), "Output byte [" << i << "] different!");
					++i;
				}
			else if (o["out"].get_str().find("0x") == 0)
				BOOST_CHECK(output == fromHex(o["out"].get_str().substr(2)));
			else
				BOOST_CHECK(output == fromHex(o["out"].get_str()));

<<<<<<< HEAD
			BOOST_CHECK(test.toInt(o["gas"]) == vm.gas());
			BOOST_CHECK(test.addresses == fev.addresses);
=======
			BOOST_CHECK_EQUAL(test.toInt(o["gas"]), gas);

			auto& expectedAddrs = test.addresses;
			auto& resultAddrs = fev.addresses;
			for (auto&& expectedPair : expectedAddrs)
			{
				auto& expectedAddr = expectedPair.first;
				auto resultAddrIt = resultAddrs.find(expectedAddr);
				if (resultAddrIt == resultAddrs.end())
					BOOST_ERROR("Missing expected address " << expectedAddr);
				else
				{
					auto& expectedState = expectedPair.second;
					auto& resultState = resultAddrIt->second;
					BOOST_CHECK_MESSAGE(std::get<0>(expectedState) == std::get<0>(resultState), expectedAddr << ": incorrect balance " << std::get<0>(resultState) << ", expected " << std::get<0>(expectedState));
					BOOST_CHECK_MESSAGE(std::get<1>(expectedState) == std::get<1>(resultState), expectedAddr << ": incorrect txCount " << std::get<1>(resultState) << ", expected " << std::get<1>(expectedState));
					BOOST_CHECK_MESSAGE(std::get<3>(expectedState) == std::get<3>(resultState), expectedAddr << ": incorrect code");

					auto&& expectedStore = std::get<2>(expectedState);
					auto&& resultStore = std::get<2>(resultState);

					for (auto&& expectedStorePair : expectedStore)
					{
						auto& expectedStoreKey = expectedStorePair.first;
						auto resultStoreIt = resultStore.find(expectedStoreKey);
						if (resultStoreIt == resultStore.end())
							BOOST_ERROR(expectedAddr << ": missing store key " << expectedStoreKey);
						else
						{
							auto& expectedStoreValue = expectedStorePair.second;
							auto& resultStoreValue = resultStoreIt->second;
							BOOST_CHECK_MESSAGE(expectedStoreValue == resultStoreValue, expectedAddr << ": store[" << expectedStoreKey << "] = " << resultStoreValue << ", expected " << expectedStoreValue);
						}
					}
				}
			}

			BOOST_CHECK(test.addresses == fev.addresses);	// Just to make sure nothing missed
>>>>>>> 3f5bec59
			BOOST_CHECK(test.callcreates == fev.callcreates);
		}
	}
}

/*string makeTestCase()
{
	json_spirit::mObject o;

	VM vm;
	BlockInfo pb;
	pb.hash = sha3("previousHash");
	pb.nonce = sha3("previousNonce");
	BlockInfo cb = pb;
	cb.difficulty = 256;
	cb.timestamp = 1;
	cb.coinbaseAddress = toAddress(sha3("coinbase"));
	FakeExtVM fev(pb, cb, 0);
	bytes init;
	fev.setContract(toAddress(sha3("contract")), ether, 0, compileLisp("(suicide (txsender))", false, init), map<u256, u256>());
	o["env"] = fev.exportEnv();
	o["pre"] = fev.exportState();
	fev.setTransaction(toAddress(sha3("sender")), ether, finney, bytes());
	mArray execs;
	execs.push_back(fev.exportExec());
	o["exec"] = execs;
	vm.go(fev);
	o["post"] = fev.exportState();
	o["txs"] = fev.exportTxs();

	return json_spirit::write_string(json_spirit::mValue(o), true);
}*/

void executeTests(const string& _name)
{
	const char* ptestPath = getenv("ETHEREUM_TEST_PATH");
	string testPath;

	if (ptestPath == NULL)
	{
		cnote << " could not find environment variable ETHEREUM_TEST_PATH \n";
		testPath = "../../../tests";
	}
	else
		testPath = ptestPath;

	testPath += "/vmtests";

#ifdef FILL_TESTS
	try
	{
		cnote << "Populating VM tests...";
		json_spirit::mValue v;
		boost::filesystem::path p(__FILE__);
		boost::filesystem::path dir = p.parent_path();
		string s = asString(contents(dir.string() + "/" + _name + "Filler.json"));
		BOOST_REQUIRE_MESSAGE(s.length() > 0, "Contents of " + _name + "Filler.json is empty.");
		json_spirit::read_string(s, v);
		dev::test::doTests(v, true);
		writeFile(testPath + "/" + _name + ".json", asBytes(json_spirit::write_string(v, true)));
	}
	catch (Exception const& _e)
	{
		BOOST_ERROR("Failed VM Test with Exception: " << diagnostic_information(_e));
	}
	catch (std::exception const& _e)
	{
		BOOST_ERROR("Failed VM Test with Exception: " << _e.what());
	}
#endif

	try
	{
		cnote << "Testing VM..." << _name;
		json_spirit::mValue v;
		string s = asString(contents(testPath + "/" + _name + ".json"));
		BOOST_REQUIRE_MESSAGE(s.length() > 0, "Contents of " + testPath + "/" + _name + ".json is empty. Have you cloned the 'tests' repo branch develop and set ETHEREUM_TEST_PATH to its path?");
		json_spirit::read_string(s, v);
		dev::test::doTests(v, false);
	}
	catch (Exception const& _e)
	{
		BOOST_ERROR("Failed VM Test with Exception: " << diagnostic_information(_e));
	}
	catch (std::exception const& _e)
	{
		BOOST_ERROR("Failed VM Test with Exception: " << _e.what());
	}

}

} } // Namespace Close

BOOST_AUTO_TEST_CASE(vm_tests)
{
	dev::test::executeTests("vmtests");
}

BOOST_AUTO_TEST_CASE(vmArithmeticTest)
{
	dev::test::executeTests("vmArithmeticTest");
}

BOOST_AUTO_TEST_CASE(vmBitwiseLogicOperationTest)
{
	dev::test::executeTests("vmBitwiseLogicOperationTest");
}

BOOST_AUTO_TEST_CASE(vmSha3Test)
{
	dev::test::executeTests("vmSha3Test");
}

BOOST_AUTO_TEST_CASE(vmEnvironmentalInfoTest)
{
	dev::test::executeTests("vmEnvironmentalInfoTest");
}

BOOST_AUTO_TEST_CASE(vmBlockInfoTest)
{
	dev::test::executeTests("vmBlockInfoTest");
}

BOOST_AUTO_TEST_CASE(vmIOandFlowOperationsTest)
{
	dev::test::executeTests("vmIOandFlowOperationsTest");
}

BOOST_AUTO_TEST_CASE(vmPushDupSwapTest)
{
	dev::test::executeTests("vmPushDupSwapTest");
}

BOOST_AUTO_TEST_CASE(vmSystemOperationsTest)
{
	dev::test::executeTests("vmSystemOperationsTest");
}<|MERGE_RESOLUTION|>--- conflicted
+++ resolved
@@ -91,7 +91,7 @@
 		if (!m_s.addresses().count(myAddress))
 		{
 			m_ms.internal.resize(m_ms.internal.size() + 1);
-			auto na = m_s.createNewAddress(myAddress, myAddress, balance(myAddress), gasPrice, &contractgas, init, origin, &suicides, &m_ms ? &(m_ms.internal.back()) : nullptr, {}, 1);
+			auto na = m_s.createNewAddress(myAddress, myAddress, balance(myAddress), gasPrice, &contractgas, init, origin, &suicides, &m_ms ? &(m_ms.internal.back()) : nullptr, OnOpFunc(), 1);
 			if (!m_ms.internal.back().from)
 				m_ms.internal.pop_back();
 			if (na != myAddress)
@@ -576,11 +576,7 @@
 			else
 				BOOST_CHECK(output == fromHex(o["out"].get_str()));
 
-<<<<<<< HEAD
-			BOOST_CHECK(test.toInt(o["gas"]) == vm.gas());
-			BOOST_CHECK(test.addresses == fev.addresses);
-=======
-			BOOST_CHECK_EQUAL(test.toInt(o["gas"]), gas);
+			BOOST_CHECK_EQUAL(test.toInt(o["gas"]), vm.gas());
 
 			auto& expectedAddrs = test.addresses;
 			auto& resultAddrs = fev.addresses;
@@ -618,7 +614,6 @@
 			}
 
 			BOOST_CHECK(test.addresses == fev.addresses);	// Just to make sure nothing missed
->>>>>>> 3f5bec59
 			BOOST_CHECK(test.callcreates == fev.callcreates);
 		}
 	}
@@ -755,4 +750,4 @@
 BOOST_AUTO_TEST_CASE(vmSystemOperationsTest)
 {
 	dev::test::executeTests("vmSystemOperationsTest");
-}+}
